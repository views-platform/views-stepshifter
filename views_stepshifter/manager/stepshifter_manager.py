--- conflicted
+++ resolved
@@ -14,11 +14,7 @@
 
 class StepshifterManager(ModelManager):
 
-<<<<<<< HEAD
-    def __init__(self, model_path: ModelPathManager, wandb_notifications: bool = False) -> None:
-=======
     def __init__(self, model_path: ModelPathManager, wandb_notifications: bool = True) -> None:
->>>>>>> 898ab50f
         super().__init__(model_path, wandb_notifications)
         self._is_hurdle = self._config_meta["algorithm"] == "HurdleModel"
 
