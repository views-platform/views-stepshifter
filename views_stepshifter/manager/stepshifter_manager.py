--- conflicted
+++ resolved
@@ -116,11 +116,7 @@
         stepshift_model.fit(df_viewser)
 
         if not self.config["sweep"]:
-<<<<<<< HEAD
-            model_filename = ForecastingModelManager.generate_model_file_name(
-=======
             model_filename = generate_model_file_name(
->>>>>>> 1b1fea8f
                 run_type, file_extension=".pkl"
             )
             stepshift_model.save(path_artifacts / model_filename)
