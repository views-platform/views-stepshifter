from views_pipeline_core.managers.model import ModelManager
from views_stepshifter.models.stepshifter import StepshifterModel
from views_stepshifter.models.validation import views_validate
from sklearn.utils.validation import check_is_fitted
from darts.models import RegressionModel
import pandas as pd
from typing import List, Dict
import logging
import tqdm
from concurrent.futures import ProcessPoolExecutor

logger = logging.getLogger(__name__)


class HurdleModel(StepshifterModel):
    """
    Hurdle model for time series forecasting. The model consists of two stages:
    1. Binary stage: Predicts whether the target variable is 0 or > 0.
    2. Positive stage: Predicts the value of the target variable when it is > 0.

    Note:
    This algorithm uses a two-step approach.

    **Step 1: Classification Stage**
    In the first step, a classification model is used with a binary target (0 or 1),
    indicating the absence or presence of violence.

    **Step 2: Regression Stage**
    In the second step, we use a regression model to predict a continuous or count value
    (e.g., the expected number of conflict fatalities) for the selected time series.
    We include the entire time series for countries or PRIO grids where the
    classification stage yielded at least one "positive" prediction,
    rather than limiting the regression to just the predicted positive values.
    """

    def __init__(self, config: Dict, partitioner_dict: Dict[str, List[int]]):
        super().__init__(config, partitioner_dict)
        self._clf_params = self._get_parameters(config)["clf"]
        self._reg_params = self._get_parameters(config)["reg"]
<<<<<<< HEAD
        self._clf = self._resolve_clf_model(config["model_clf"])
        self._reg = self._resolve_reg_model(config["model_reg"])
        # print("reg", self._reg)
        # print("clf", self._clf)
=======
>>>>>>> 8e63b084

    def _resolve_clf_model(self, func_name: str):
        """Lookup table for supported classification models"""

        match func_name:
            case "XGBClassifier":
                from xgboost import XGBClassifier

                return XGBClassifier(**self._clf_params)
            case "XGBRFClassifier":
                from xgboost import XGBRFClassifier

                return XGBRFClassifier(**self._clf_params)
            case "LGBMClassifier":
                from lightgbm import LGBMClassifier

                return LGBMClassifier(**self._clf_params)
            case "RandomForestClassifier":
                from sklearn.ensemble import RandomForestClassifier

                return RandomForestClassifier(**self._clf_params)
            case _:
                raise ValueError(
                    f"Model {func_name} is not a valid Darts forecasting model or is not supported now. "
                    f"Change the model in the config file."
                )

    @views_validate
    def fit(self, df: pd.DataFrame):
        df = self._process_data(df)
        self._prepare_time_series(df)
        self._clf = self._resolve_clf_model(self._config["model_clf"])
        self._reg = self._resolve_reg_model(self._config["model_reg"])

        # Binary outcome (event/no-event)
        # According to the DARTS doc, if timeseries uses a numeric type different from np.float32 or np.float64, not all functionalities may work properly.
        # So use astype(float) instead of astype(int) (we should have binary outputs 0,1 though)
        target_binary = [
            s.map(lambda x: (x > 0).astype(float)) for s in self._target_train
        ]

        # Positive outcome (for cases where target > 0)
        target_pos, past_cov_pos = zip(
            *[
                (t, p)
                for t, p in zip(self._target_train, self._past_cov)
                if (t.values() > 0).any()
            ]
        )

        for step in tqdm.tqdm(self._steps, desc="Fitting model for step", leave=True):
            # Fit binary-like stage using a classification model, but the target is binary (0 or 1)
            # binary_model = self._clf(lags_past_covariates=[-step], **self._clf_params)
            binary_model = RegressionModel(
                lags_past_covariates=[-step], model=self._clf
            )
            binary_model.fit(target_binary, past_covariates=self._past_cov)

            # Fit positive stage using the regression model
            # positive_model = self._reg(lags_past_covariates=[-step], **self._reg_params)
            positive_model = RegressionModel(
                lags_past_covariates=[-step], model=self._reg
            )
            positive_model.fit(target_pos, past_covariates=past_cov_pos)
            self._models[step] = (binary_model, positive_model)
        self.is_fitted_ = True

    def predict(
        self, run_type: str, eval_type: str = "standard"
    ) -> pd.DataFrame:
        check_is_fitted(self, "is_fitted_")

        if run_type != "forecasting":
            final_preds = []
            if eval_type == "standard":
                # for sequence_number in tqdm.tqdm(
                #     range(ModelManager._resolve_evaluation_sequence_number(eval_type)),
                #     desc="Predicting for sequence number",
                # ):
                #     pred_by_step_binary = [
                #         self._predict_by_step(
                #             self._models[step][0], step, sequence_number
                #         )
                #         for step in self._steps
                #     ]
                #     pred_by_step_positive = [
                #         self._predict_by_step(
                #             self._models[step][1], step, sequence_number
                #         )
                #         for step in self._steps
                #     ]
                #     final_pred = pd.concat(pred_by_step_binary, axis=0) * pd.concat(pred_by_step_positive, axis=0)
                #     final_preds.append(final_pred)
                with ProcessPoolExecutor() as executor:
                    for sequence_number in tqdm.tqdm(
                        range(ModelManager._resolve_evaluation_sequence_number(eval_type)),
                        desc="Predicting for sequence number",
                    ):
                        future_binary = {
                            step: executor.submit(self._predict_by_step, self._models[step][0], step, sequence_number)
                            for step in self._steps
                        }
                        future_positive = {
                            step: executor.submit(self._predict_by_step, self._models[step][1], step, sequence_number)
                            for step in self._steps
                        }

                        pred_by_step_binary = [future_binary[step].result() for step in self._steps]
                        pred_by_step_positive = [future_positive[step].result() for step in self._steps]

                        final_pred = pd.concat(pred_by_step_binary, axis=0) * pd.concat(pred_by_step_positive, axis=0)
                        final_preds.append(final_pred)

        else:
            pred_by_step_binary = [
                self._predict_by_step(self._models[step][0], step, 0)
                for step in self._steps
            ]
            pred_by_step_positive = [
                self._predict_by_step(self._models[step][1], step, 0)
                for step in self._steps
            ]
            final_preds = pd.concat(pred_by_step_binary, axis=0) * pd.concat(
                pred_by_step_positive, axis=0
            )

        return final_preds<|MERGE_RESOLUTION|>--- conflicted
+++ resolved
@@ -37,13 +37,6 @@
         super().__init__(config, partitioner_dict)
         self._clf_params = self._get_parameters(config)["clf"]
         self._reg_params = self._get_parameters(config)["reg"]
-<<<<<<< HEAD
-        self._clf = self._resolve_clf_model(config["model_clf"])
-        self._reg = self._resolve_reg_model(config["model_reg"])
-        # print("reg", self._reg)
-        # print("clf", self._clf)
-=======
->>>>>>> 8e63b084
 
     def _resolve_clf_model(self, func_name: str):
         """Lookup table for supported classification models"""
