import pickle
import numpy as np
import pandas as pd
import logging
from darts import TimeSeries
from sklearn.utils.validation import check_is_fitted
from typing import List, Dict
from views_stepshifter.models.validation import views_validate
from views_pipeline_core.managers.model import ModelManager
import tqdm

logger = logging.getLogger(__name__)


class StepshifterModel:

    def __init__(self, config: Dict, partitioner_dict: Dict[str, List[int]]):
        self._steps = config["steps"]
        self._depvar = config["depvar"]
        self._reg = self._resolve_estimator(config["model_reg"])
        self._params = self._get_parameters(config)
        self._train_start, self._train_end = partitioner_dict["train"]
        self._test_start, self._test_end = partitioner_dict["test"]
        self._models = {}
        self._metrics = config["metrics"]
        self._depvar = config["depvar"]

    @staticmethod
    def _resolve_estimator(func_name: str):
        """Lookup table for supported estimators.
        This is necessary because sklearn estimator default arguments
        must pass equality test, and instantiated sub-estimators are not equal."""

        match func_name:
            case "LinearRegressionModel":
                from darts.models import LinearRegressionModel

                return LinearRegressionModel
            case "RandomForestModel":
                from darts.models import RandomForest

                return RandomForest
            case "LightGBMModel":
                from darts.models import LightGBMModel

                return LightGBMModel
            case "XGBModel":
                from darts.models import XGBModel

                return XGBModel
            case _:
                raise ValueError(
                    f"Model {func_name} is not a valid Darts forecasting model or is not supported now. "
                    f"Change the model in the config file."
                )

<<<<<<< HEAD
    def _get_parameters(self, config: Dict):
=======
    @staticmethod
    def _get_parameters(config: Dict):
>>>>>>> 14b1a13d
        """
        Get the parameters from the config file.
        If not sweep, then get directly from the config file, otherwise have to remove some parameters.
        """

        if config["sweep"]:
<<<<<<< HEAD
            parameters = {k: v for k, v in config.items() if k in ["clf", "reg"]}
=======
            keys_to_remove = [
                "algorithm",
                "depvar",
                "steps",
                "sweep",
                "run_type",
                "model_clf",
                "model_reg",
                "name",
            ]
            parameters = {k: v for k, v in config.items() if k not in keys_to_remove}
>>>>>>> 14b1a13d
        else:
            parameters = config["parameters"]

        return parameters

    def _process_data(self, df: pd.DataFrame):
        """
        Countries appear and disappear, so we are predicting countries that exist in the last month of the training data.
        If the country appeared earlier but don't have data previously, we will fill the missing data with 0.
        """

        # set up
        self._time = df.index.names[0]
        self._level = df.index.names[1]
        self._independent_variables = [c for c in df.columns if c != self._depvar]

        last_month_id = df.index.get_level_values(self._time).max()
        existing_country_ids = df.loc[last_month_id].index.unique()
        df = df[df.index.get_level_values(self._level).isin(existing_country_ids)]

        all_months = df.index.get_level_values(self._time).unique()
        all_combinations = pd.MultiIndex.from_product(
            [all_months, existing_country_ids], names=[self._time, self._level]
        )
        missing_combinations = all_combinations.difference(df.index)

        missing_df = pd.DataFrame(0, index=missing_combinations, columns=df.columns)
        df = pd.concat([df, missing_df]).sort_index()

        return df

    def _prepare_time_series(self, df: pd.DataFrame):
        """
        Prepare time series for training and prediction
        """

        df_reset = df.reset_index(level=[1])
        self._series = TimeSeries.from_group_dataframe(
            df_reset,
            group_cols=self._level,
            value_cols=self._independent_variables + [self._depvar],
        )

        self._target_train = [
            series.slice(self._train_start, self._train_end + 1)[self._depvar]
            for series in self._series
        ]  # ts.slice is different from df.slice
        self._past_cov = [
            series[self._independent_variables] for series in self._series
        ]

    def _predict_by_step(self, model, step: int, sequence_number: int):
        """
        Keep predictions with last-month-with-data, i.e., diagonal prediction
        """

<<<<<<< HEAD
        target = [series.slice(self._train_start, self._train_end + 1 + sequence_number)[self._depvar]
                  for series in self._series]  
        ts_pred = model.predict(n=step,
                                series=target,
                                # darts automatically locates the time period of past_covariates
                                past_covariates=self._past_cov,
                                show_warnings=False)
        
=======
        target = [
            series.slice(self._train_start, self._train_end + 1 + sequence_number)[
                self._depvar
            ]
            for series in self._series
        ]
        ts_pred = model.predict(
            n=step,
            series=target,
            # darts automatically locates the time period of past_covariates
            past_covariates=self._past_cov,
            show_warnings=False,
        )

>>>>>>> 14b1a13d
        # process the predictions
        index_tuples, df_list = [], []
        for pred in ts_pred:
            df_pred = pred.pd_dataframe().loc[
                [self._test_start + step + sequence_number - 1]
            ]
            level = int(pred.static_covariates.iat[0, 0])
            index_tuples.extend([(month, level) for month in df_pred.index])
            df_list.append(df_pred.values)

        df_preds = pd.DataFrame(
            data=np.concatenate(df_list),
            index=pd.MultiIndex.from_tuples(
                index_tuples, names=[self._time, self._level]
            ),
            columns=["step_combined"],
        )

        return df_preds.sort_index()

    @views_validate
    def fit(self, df: pd.DataFrame):
        df = self._process_data(df)
        self._prepare_time_series(df)
        for step in tqdm.tqdm(
            self._steps, desc="Fitting model for step", leave=True
        ):  # ncols=100
            model = self._reg(lags_past_covariates=[-step], **self._params)
            # logger.info(f"Fitting model for step {step}/{self._steps[-1]}")
<<<<<<< HEAD
            model.fit(self._target_train, 
                      past_covariates=self._past_cov) # Darts will automatically ignore the parts of past_covariates that go beyond the training period
=======
            model.fit(
                self._target_train, past_covariates=self._past_cov
            )  # Darts will automatically ignore the parts of past_covariates that go beyond the training period
>>>>>>> 14b1a13d
            self._models[step] = model
        self.is_fitted_ = True

    @views_validate
    def predict(
        self, df: pd.DataFrame, run_type: str, eval_type: str = "standard"
    ) -> pd.DataFrame:
        df = self._process_data(df)
        check_is_fitted(self, "is_fitted_")

        if run_type != "forecasting":
            preds = []
            if eval_type == "standard":
                for sequence_number in range(
                    ModelManager._resolve_evaluation_sequence_number(eval_type)
                ):
                    pred_by_step = [
                        self._predict_by_step(self._models[step], step, sequence_number)
                        for step in self._steps
                    ]
                    pred = pd.concat(pred_by_step, axis=0)
                    preds.append(pred)
        else:
            preds = [
                self._predict_by_step(self._models[step], step, 0)
                for step in self._steps
            ]
            preds = pd.concat(preds, axis=0)
        return preds

    def save(self, path: str):
        try:
            with open(path, "wb") as file:
                pickle.dump(self, file)
            logger.info(f"Model successfully saved to {path}")
        except Exception as e:
            logger.exception(f"Failed to save model: {e}")

    @property
    def models(self):
        return list(self._models.values())

    @property
    def steps(self):
        return self._steps

    @property
    def depvar(self):
        return self._depvar<|MERGE_RESOLUTION|>--- conflicted
+++ resolved
@@ -54,33 +54,15 @@
                     f"Change the model in the config file."
                 )
 
-<<<<<<< HEAD
-    def _get_parameters(self, config: Dict):
-=======
     @staticmethod
     def _get_parameters(config: Dict):
->>>>>>> 14b1a13d
         """
         Get the parameters from the config file.
         If not sweep, then get directly from the config file, otherwise have to remove some parameters.
         """
 
         if config["sweep"]:
-<<<<<<< HEAD
             parameters = {k: v for k, v in config.items() if k in ["clf", "reg"]}
-=======
-            keys_to_remove = [
-                "algorithm",
-                "depvar",
-                "steps",
-                "sweep",
-                "run_type",
-                "model_clf",
-                "model_reg",
-                "name",
-            ]
-            parameters = {k: v for k, v in config.items() if k not in keys_to_remove}
->>>>>>> 14b1a13d
         else:
             parameters = config["parameters"]
 
@@ -137,16 +119,6 @@
         Keep predictions with last-month-with-data, i.e., diagonal prediction
         """
 
-<<<<<<< HEAD
-        target = [series.slice(self._train_start, self._train_end + 1 + sequence_number)[self._depvar]
-                  for series in self._series]  
-        ts_pred = model.predict(n=step,
-                                series=target,
-                                # darts automatically locates the time period of past_covariates
-                                past_covariates=self._past_cov,
-                                show_warnings=False)
-        
-=======
         target = [
             series.slice(self._train_start, self._train_end + 1 + sequence_number)[
                 self._depvar
@@ -161,7 +133,6 @@
             show_warnings=False,
         )
 
->>>>>>> 14b1a13d
         # process the predictions
         index_tuples, df_list = [], []
         for pred in ts_pred:
@@ -191,14 +162,8 @@
         ):  # ncols=100
             model = self._reg(lags_past_covariates=[-step], **self._params)
             # logger.info(f"Fitting model for step {step}/{self._steps[-1]}")
-<<<<<<< HEAD
             model.fit(self._target_train, 
                       past_covariates=self._past_cov) # Darts will automatically ignore the parts of past_covariates that go beyond the training period
-=======
-            model.fit(
-                self._target_train, past_covariates=self._past_cov
-            )  # Darts will automatically ignore the parts of past_covariates that go beyond the training period
->>>>>>> 14b1a13d
             self._models[step] = model
         self.is_fitted_ = True
 
